--- conflicted
+++ resolved
@@ -18,20 +18,6 @@
     self.radius = radius
     self.file_path = file_path
     file_type = file_path.split('.')[-1]
-<<<<<<< HEAD
-    if cache_dir is not None:
-      if not os.path.exists(cache_dir):
-        os.makedirs(cache_dir)
-      cache_file = os.path.join(cache_dir, os.path.basename(file_path) + '.pkl')
-      if os.path.exists(cache_file):
-        logger.info(f"Loading cached data from {cache_file}")
-        with open(cache_file, 'rb') as f:
-          self.protein = pickle.load(f)
-        return
-      else:
-        with open(file_path) as f:
-          self.protein = Protein(f.read(), file_type)
-=======
     cache_file = os.path.join(cache_dir, os.path.basename(file_path) + '.pkl')
     if cache_dir and os.path.exists(cache_file):
       logger.info(f"Loading cached data from {cache_file}")
@@ -41,7 +27,6 @@
       with open(file_path) as f:
         self.protein = Protein(f.read(), file_type)
       if cache_dir:
->>>>>>> 797028c1
         logger.info(f"Saving data to {cache_file}")
         with open(cache_file, 'wb') as f:
           pickle.dump(self.protein, f)
